--- conflicted
+++ resolved
@@ -2,12 +2,7 @@
 
 ![revolt-api](https://img.shields.io/npm/v/revolt-api?label=Revolt%20API) [![Documentation Status](https://readthedocs.org/projects/defectio/badge/?version=latest)](https://defectio.readthedocs.io/en/latest/?badge=latest) [![All Contributors](https://img.shields.io/badge/all_contributors-7-orange.svg)](#contributors-)
 
-<<<<<<< HEAD
-**defectio** is a direct implementation of the entire Revolt API and provides a way to authenticate and start communicating with Revolt servers. It is currently in active development so not all features are yet implemented. Similar interface to discord.py
-=======
-
 **defectio** is a direct implementation of the entire Revolt API and provides a way to authenticate and start communicating with Revolt servers. Similar interface to discord.py
->>>>>>> 078851c0
 
 ## Example Usage
 
